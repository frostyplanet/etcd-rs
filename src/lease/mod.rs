//! Leases are a mechanism for detecting client liveness. The cluster grants leases with a time-to-live. A lease expires if the etcd cluster does not receive a keepAlive within a given TTL period.
//!
//! # Examples
//!
//! Grant lease and keep lease alive
//!
//! ```no_run
//! use std::time::Duration;
//!
//! use etcd_rs::*;
//!
//! #[tokio::main]
//! async fn main() -> Result<()> {
//!     let client = Client::connect(ClientConfig {
//!         endpoints: vec!["http://127.0.0.1:2379".to_owned()],
//!         auth: None,
//!         tls: None,
//!     }).await?;
//!
//!     let key = "foo";
//!
//!     // grant lease
//!     let lease = client
//!         .lease()
//!         .grant(LeaseGrantRequest::new(Duration::from_secs(3)))
//!         .await?;
//!
//!     let lease_id = lease.id();
//!
//!     // set key with lease
//!     client
//!         .kv()
//!         .put({
//!             let mut req = PutRequest::new(key, "bar");
//!             req.set_lease(lease_id);
//!
//!             req
//!         })
//!         .await?;
//!
//!     {
//!         // keep alive the lease every 1 second
//!         let client = client.clone();
//!
//!         let mut interval = tokio::time::interval(Duration::from_secs(1));
//!
//!         loop {
//!             interval.tick().await;
//!             client
//!                 .lease()
//!                 .keep_alive(LeaseKeepAliveRequest::new(lease_id))
//!                 .await;
//!         }
//!     }
//!
//!     // not necessary, but will cleanly shut down the long-running tasks
//!     // spawned by the client
//!     client.shutdown().await;
//!
//!     Ok(())
//! }
//! ```

use std::sync::Arc;

use async_trait::async_trait;
use futures::future::FutureExt;
use futures::Stream;
use tokio::sync::{
    mpsc::{unbounded_channel, UnboundedReceiver, UnboundedSender},
    oneshot,
};
use tokio_stream::wrappers::UnboundedReceiverStream;
use tonic::transport::Channel;

pub use grant::{LeaseGrantRequest, LeaseGrantResponse};
pub use keep_alive::{LeaseKeepAliveRequest, LeaseKeepAliveResponse};
pub use revoke::{LeaseRevokeRequest, LeaseRevokeResponse};

use crate::lazy::{Lazy, Shutdown};
use crate::proto::etcdserverpb;
use crate::proto::etcdserverpb::lease_client::LeaseClient;
use crate::{Error, Result};

mod grant;
mod keep_alive;
mod revoke;

/// LeaseKeepAliveTunnel is a reusable connection for `Lease Keep Alive` operation.
/// The underlying gRPC method is Bi-directional streaming.
struct LeaseKeepAliveTunnel {
    req_sender: Option<UnboundedSender<etcdserverpb::LeaseKeepAliveRequest>>,
    resp_receiver: Option<UnboundedReceiver<Result<LeaseKeepAliveResponse>>>,
    shutdown: Option<oneshot::Sender<()>>,
}

impl LeaseKeepAliveTunnel {
    fn new(mut client: LeaseClient<Channel>) -> Self {
        let (req_sender, req_receiver) = unbounded_channel::<etcdserverpb::LeaseKeepAliveRequest>();
        let (resp_sender, resp_receiver) = unbounded_channel::<Result<LeaseKeepAliveResponse>>();

        let (shutdown_tx, shutdown_rx) = oneshot::channel();
        let request = tonic::Request::new(req_receiver);

        // monitor inbound watch response and transfer to the receiver
        tokio::spawn(async move {
            let mut shutdown_rx = shutdown_rx.fuse();
            let mut inbound = futures::select! {
                res = client.lease_keep_alive(request).fuse() => res.unwrap().into_inner(),
                _ = shutdown_rx => { return; }
            };

            loop {
                let resp = futures::select! {
                    resp = inbound.message().fuse() => resp,
                    _ = shutdown_rx => { return; }
                };
                match resp {
                    Ok(Some(resp)) => {
                        resp_sender.send(Ok(From::from(resp))).unwrap();
                    }
                    Ok(None) => {
                        return;
                    }
                    Err(e) => {
                        resp_sender.send(Err(From::from(e))).unwrap();
                    }
                };
            }
        });

        Self {
            req_sender: Some(req_sender),
            resp_receiver: Some(resp_receiver),
            shutdown: Some(shutdown_tx),
        }
    }
}

#[async_trait]
impl Shutdown for LeaseKeepAliveTunnel {
    async fn shutdown(&mut self) -> Result<()> {
        self.req_sender.take().ok_or(Error::ChannelClosed)?;
        self.shutdown.take().ok_or(Error::ChannelClosed)?;
        Ok(())
    }
}

/// Lease client.
#[derive(Clone)]
pub struct Lease {
    client: LeaseClient<Channel>,
    keep_alive_tunnel: Arc<Lazy<LeaseKeepAliveTunnel>>,
}

impl Lease {
    pub(crate) fn new(client: LeaseClient<Channel>) -> Self {
        let keep_alive_tunnel = {
            let client = client.clone();
            Arc::new(Lazy::new(move || LeaseKeepAliveTunnel::new(client.clone())))
        };
        Self {
            client,
            keep_alive_tunnel,
        }
    }

    /// Performs a lease granting operation.
    pub async fn grant(&mut self, req: LeaseGrantRequest) -> Result<LeaseGrantResponse> {
        let resp = self
            .client
            .lease_grant(tonic::Request::new(req.into()))
            .await?;

        Ok(resp.into_inner().into())
    }

    /// Performs a lease revoking operation.
    pub async fn revoke(&mut self, req: LeaseRevokeRequest) -> Result<LeaseRevokeResponse> {
        let resp = self
            .client
            .lease_revoke(tonic::Request::new(req.into()))
            .await?;

        Ok(resp.into_inner().into())
    }

    /// Fetch keep alive response stream.
    pub async fn keep_alive_responses(
        &mut self,
<<<<<<< HEAD
    ) -> Result<impl Stream<Item = Result<LeaseKeepAliveResponse>>> {
        self.keep_alive_tunnel
            .write()
            .await
            .resp_receiver
            .take()
            .ok_or(Error::ChannelClosed)
=======
    ) -> impl Stream<Item = Result<LeaseKeepAliveResponse>> {
        UnboundedReceiverStream::new(self.keep_alive_tunnel.write().await.take_resp_receiver())
>>>>>>> 9b72ee0c
    }

    /// Performs a lease refreshing operation.
    pub async fn keep_alive(&mut self, req: LeaseKeepAliveRequest) -> Result<()> {
        self.keep_alive_tunnel
            .write()
            .await
            .req_sender
            .as_mut()
            .ok_or(Error::ChannelClosed)?
            .send(req.into())
            .map_err(|_| Error::ChannelClosed)
    }

    /// Shut down the running lease task, if any.
    pub async fn shutdown(&mut self) -> Result<()> {
        // If we implemented `Shutdown` for this, callers would need it in scope in
        // order to call this method.
        self.keep_alive_tunnel.evict().await
    }
}<|MERGE_RESOLUTION|>--- conflicted
+++ resolved
@@ -100,7 +100,7 @@
         let (resp_sender, resp_receiver) = unbounded_channel::<Result<LeaseKeepAliveResponse>>();
 
         let (shutdown_tx, shutdown_rx) = oneshot::channel();
-        let request = tonic::Request::new(req_receiver);
+        let request = tonic::Request::new(UnboundedReceiverStream::new(req_receiver));
 
         // monitor inbound watch response and transfer to the receiver
         tokio::spawn(async move {
@@ -188,7 +188,6 @@
     /// Fetch keep alive response stream.
     pub async fn keep_alive_responses(
         &mut self,
-<<<<<<< HEAD
     ) -> Result<impl Stream<Item = Result<LeaseKeepAliveResponse>>> {
         self.keep_alive_tunnel
             .write()
@@ -196,10 +195,7 @@
             .resp_receiver
             .take()
             .ok_or(Error::ChannelClosed)
-=======
-    ) -> impl Stream<Item = Result<LeaseKeepAliveResponse>> {
-        UnboundedReceiverStream::new(self.keep_alive_tunnel.write().await.take_resp_receiver())
->>>>>>> 9b72ee0c
+            .map(UnboundedReceiverStream::new)
     }
 
     /// Performs a lease refreshing operation.
